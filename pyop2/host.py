--- conflicted
+++ resolved
@@ -607,17 +607,6 @@
             nloops = len(shape)
             _itspace_loops = '\n'.join(['  ' * n + itspace_loop(n, e)
                                        for n, e in enumerate(shape)])
-<<<<<<< HEAD
-            _zero_tmps = ';\n'.join([arg.c_zero_tmp(i, j) for arg in self._args if arg._is_mat])
-            _kernel_it_args = ["i_%d + %d" % (d, offsets[d]) for d in range(len(shape))]
-            _kernel_user_args = [arg.c_kernel_arg(count, i, j)
-                                 for count, arg in enumerate(self._args)]
-            _kernel_args = ', '.join(_kernel_user_args + _kernel_it_args)
-            _itspace_loop_close = '\n'.join('  ' * n + '}' for n in range(nloops - 1, -1, -1))
-=======
-            _addtos_vector_field = ';\n'.join([arg.c_addto_vector_field(i, j) for arg in self._args
-                                               if arg._is_mat and arg.data._is_vector_field])
-            _apply_offset = ""
             _itspace_args = [(count, arg) for count, arg in enumerate(self._args) 
                              if arg._uses_itspace and not arg._is_mat]
             _buf_scatter = ""
@@ -635,7 +624,6 @@
             if not _addtos_vector_field and not _buf_scatter:
                 _itspace_loops = ''
                 _itspace_loop_close = ''
->>>>>>> bb331202
             if self._itspace.layers > 1:
                 _addtos_scalar_field_extruded = ';\n'.join([arg.c_addto_scalar_field(i, j, "xtr_") for arg in self._args
                                                             if arg._is_mat and arg.data._is_scalar_field])
@@ -650,12 +638,6 @@
                                                   if arg._is_mat and arg.data._is_vector_field])
 
             template = """
-<<<<<<< HEAD
-    %(local_tensor_decs)s;
-=======
-    %(map_init)s;
-    %(extr_loop)s
->>>>>>> bb331202
     %(itspace_loops)s
     %(ind)s%(buffer_scatter)s;
     %(ind)s%(addtos_vector_field)s;
@@ -666,23 +648,12 @@
 
             return template % {
                 'ind': '  ' * nloops,
-<<<<<<< HEAD
-                'local_tensor_decs': indent(_local_tensor_decs, 1),
                 'itspace_loops': indent(_itspace_loops, 2),
-                'zero_tmps': indent(_zero_tmps, 2 + nloops),
-                'kernel_name': self._kernel.name,
-                'kernel_args': _kernel_args,
-=======
-                'map_init': indent(_map_init, 5),
-                'extr_loop': indent(_extr_loop, 5),
                 'itspace_loops': indent(_itspace_loops, 2),
                 'buffer_scatter': _buf_scatter,
->>>>>>> bb331202
                 'addtos_vector_field': indent(_addtos_vector_field, 2 + nloops),
                 'itspace_loop_close': indent(_itspace_loop_close, 2),
                 'addtos_scalar_field_extruded': indent(_addtos_scalar_field_extruded, 2 + nloops),
-                'apply_offset': indent(_apply_offset, 3),
-                'extr_loop_close': indent(_extr_loop_close, 2),
                 'addtos_scalar_field': indent(_addtos_scalar_field, 2)
             }
 
